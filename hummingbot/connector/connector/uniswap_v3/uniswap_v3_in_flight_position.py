--- conflicted
+++ resolved
@@ -41,12 +41,8 @@
                  base_amount: Decimal,
                  quote_amount: Decimal,
                  fee_tier: str,
-<<<<<<< HEAD
                  gas_price: Decimal = Decimal("0"),
                  tx_fees: List = [],
-=======
-                 gas_price: Decimal = s_decimal_0,
->>>>>>> 2663d522
                  last_status: UniswapV3PositionStatus = UniswapV3PositionStatus.PENDING_CREATE,
                  last_tx_hash: Optional[str] = None):
         self.hb_id = hb_id
