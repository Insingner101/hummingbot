import {
  BigNumber,
  Contract,
  providers,
  Transaction,
  utils,
  Wallet,
} from 'ethers';
import axios from 'axios';
import { promises as fs } from 'fs';
import { TokenListType, TokenValue, walletPath } from './base';
import { EVMNonceManager } from './evm.nonce';
import NodeCache from 'node-cache';
import { EvmTxStorage } from './evm.tx-storage';
import fse from 'fs-extra';
import { ConfigManagerCertPassphrase } from './config-manager-cert-passphrase';
import { logger } from './logger';
import { ReferenceCountingCloseable } from './refcounting-closeable';

// information about an Ethereum token
export interface TokenInfo {
  chainId: number;
  address: string;
  name: string;
  symbol: string;
  decimals: number;
}

export type NewBlockHandler = (bn: number) => void;

export type NewDebugMsgHandler = (msg: any) => void;

export class EthereumBase {
  private _provider;
  protected tokenList: TokenInfo[] = [];
  private _tokenMap: Record<string, TokenInfo> = {};
  // there are async values set in the constructor
  private _ready: boolean = false;
  private _initializing: boolean = false;
  private _initPromise: Promise<void> = Promise.resolve();

  public chainName;
  public chainId;
  public rpcUrl;
  public gasPriceConstant;
  private _gasLimit;
  public tokenListSource: string;
  public tokenListType: TokenListType;
  public cache: NodeCache;
  private readonly _refCountingHandle: string;
  private readonly _nonceManager: EVMNonceManager;
  private readonly _txStorage: EvmTxStorage;

  constructor(
    chainName: string,
    chainId: number,
    rpcUrl: string,
    tokenListSource: string,
    tokenListType: TokenListType,
    gasPriceConstant: number,
    gasLimit: number,
    nonceDbPath: string,
    transactionDbPath: string
  ) {
    this._provider = new providers.StaticJsonRpcProvider(rpcUrl);
    this.chainName = chainName;
    this.chainId = chainId;
    this.rpcUrl = rpcUrl;
    this.gasPriceConstant = gasPriceConstant;
    this.tokenListSource = tokenListSource;
    this.tokenListType = tokenListType;

    this._refCountingHandle = ReferenceCountingCloseable.createHandle();
    this._nonceManager = new EVMNonceManager(chainName, chainId, nonceDbPath);
    this._nonceManager.declareOwnership(this._refCountingHandle);
    this.cache = new NodeCache({ stdTTL: 3600 }); // set default cache ttl to 1hr
    this._gasLimit = gasLimit;
    this._txStorage = EvmTxStorage.getInstance(
      transactionDbPath,
      this._refCountingHandle
    );
  }

  ready(): boolean {
    return this._ready;
  }

  public get provider() {
    return this._provider;
  }

  public get gasLimit() {
    return this._gasLimit;
  }

  public events() {
    this._provider._events.map(function (event) {
      return [event.tag];
    });
  }

  public onNewBlock(func: NewBlockHandler) {
    this._provider.on('block', func);
  }

  public onDebugMessage(func: NewDebugMsgHandler) {
    this._provider.on('debug', func);
  }

  async init(): Promise<void> {
    if (!this.ready() && !this._initializing) {
      this._initializing = true;
      await this._nonceManager.init(this.provider);

      this._initPromise = this.loadTokens(
        this.tokenListSource,
        this.tokenListType
      ).then(() => {
        this._ready = true;
        this._initializing = false;
      });
    }
    return this._initPromise;
  }

  async loadTokens(
    tokenListSource: string,
    tokenListType: TokenListType
  ): Promise<void> {
    this.tokenList = await this.getTokenList(tokenListSource, tokenListType);
    if (this.tokenList) {
      this.tokenList.forEach(
        (token: TokenInfo) => (this._tokenMap[token.symbol] = token)
      );
    }
  }

  // returns a Tokens for a given list source and list type
  async getTokenList(
    tokenListSource: string,
    tokenListType: TokenListType
  ): Promise<TokenInfo[]> {
    let tokens;
    if (tokenListType === 'URL') {
      ({
        data: { tokens },
      } = await axios.get(tokenListSource));
    } else {
      ({ tokens } = JSON.parse(await fs.readFile(tokenListSource, 'utf8')));
    }
    return tokens;
  }

  public get nonceManager() {
    return this._nonceManager;
  }

  public get txStorage(): EvmTxStorage {
    return this._txStorage;
  }

  // ethereum token lists are large. instead of reloading each time with
  // getTokenList, we can read the stored tokenList value from when the
  // object was initiated.
  public get storedTokenList(): TokenInfo[] {
    return this.tokenList;
  }

  // return the Token object for a symbol
  getTokenForSymbol(symbol: string): TokenInfo | null {
    return this._tokenMap[symbol] ? this._tokenMap[symbol] : null;
  }

  getWalletFromPrivateKey(privateKey: string): Wallet {
    return new Wallet(privateKey, this._provider);
  }
  // returns Wallet for an address
  // TODO: Abstract-away into base.ts
  async getWallet(address: string): Promise<Wallet> {
    const path = `${walletPath}/${this.chainName}`;

    const encryptedPrivateKey: string = await fse.readFile(
      `${path}/${address}.json`,
      'utf8'
    );

    const passphrase = ConfigManagerCertPassphrase.readPassphrase();
    if (!passphrase) {
      throw new Error('missing passphrase');
    }
    return await this.decrypt(encryptedPrivateKey, passphrase);
  }

  encrypt(privateKey: string, password: string): Promise<string> {
    const wallet = this.getWalletFromPrivateKey(privateKey);
    return wallet.encrypt(password);
  }

  async decrypt(
    encryptedPrivateKey: string,
    password: string
  ): Promise<Wallet> {
    const wallet = await Wallet.fromEncryptedJson(
      encryptedPrivateKey,
      password
    );
    return wallet.connect(this._provider);
  }

  // returns the Native balance, convert BigNumber to string
  async getNativeBalance(wallet: Wallet): Promise<TokenValue> {
    const balance = await wallet.getBalance();
    return { value: balance, decimals: 18 };
  }

  // returns the balance for an ERC-20 token
  async getERC20Balance(
    contract: Contract,
    wallet: Wallet,
    decimals: number
  ): Promise<TokenValue> {
    logger.info('Requesting balance for owner ' + wallet.address + '.');
    const balance: BigNumber = await contract.balanceOf(wallet.address);
    logger.info(
      `Raw balance of ${contract.address} for ` +
        `${wallet.address}: ${balance.toString()}`
    );
    return { value: balance, decimals: decimals };
  }

  // returns the allowance for an ERC-20 token
  async getERC20Allowance(
    contract: Contract,
    wallet: Wallet,
    spender: string,
    decimals: number
  ): Promise<TokenValue> {
    logger.info(
      'Requesting spender ' +
        spender +
        ' allowance for owner ' +
        wallet.address +
        '.'
    );
    const allowance = await contract.allowance(wallet.address, spender);
    logger.info(allowance);
    return { value: allowance, decimals: decimals };
  }

  // returns an ethereum TransactionResponse for a txHash.
  async getTransaction(txHash: string): Promise<providers.TransactionResponse> {
    return this._provider.getTransaction(txHash);
  }

  // caches transaction receipt once they arrive
  cacheTransactionReceipt(tx: providers.TransactionReceipt) {
    this.cache.set(tx.transactionHash, tx); // transaction hash is used as cache key since it is unique enough
  }

  // returns an ethereum TransactionReceipt for a txHash if the transaction has been mined.
  async getTransactionReceipt(
    txHash: string
  ): Promise<providers.TransactionReceipt | null> {
    if (this.cache.keys().includes(txHash)) {
      // If it's in the cache, return the value in cache, whether it's null or not
      return this.cache.get(txHash) as providers.TransactionReceipt;
    } else {
      // If it's not in the cache,
      const fetchedTxReceipt = await this._provider.getTransactionReceipt(
        txHash
      );

      this.cache.set(txHash, fetchedTxReceipt); // Cache the fetched receipt, whether it's null or not

      if (!fetchedTxReceipt) {
        this._provider.once(txHash, this.cacheTransactionReceipt.bind(this));
      }

      return fetchedTxReceipt;
    }
  }

  // adds allowance by spender to transfer the given amount of Token
  async approveERC20(
    contract: Contract,
    wallet: Wallet,
    spender: string,
    amount: BigNumber,
    nonce?: number,
    maxFeePerGas?: BigNumber,
    maxPriorityFeePerGas?: BigNumber,
    gasPrice?: number
  ): Promise<Transaction> {
    logger.info(
      'Calling approve method called for spender ' +
        spender +
        ' requesting allowance ' +
        amount.toString() +
        ' from owner ' +
        wallet.address +
        '.'
    );
    if (!nonce) {
      nonce = await this.nonceManager.getNonce(wallet.address);
    }
    const params: any = {
      gasLimit: '100000',
      nonce: nonce,
    };
    if (maxFeePerGas || maxPriorityFeePerGas) {
      params.maxFeePerGas = maxFeePerGas;
      params.maxPriorityFeePerGas = maxPriorityFeePerGas;
    } else if (gasPrice) {
      params.gasPrice = (gasPrice * 1e9).toFixed(0);
    }
    const response = await contract.approve(spender, amount, params);
    logger.info(response);
    await this.nonceManager.commitNonce(wallet.address, nonce);
    return response;
  }

  public getTokenBySymbol(tokenSymbol: string): TokenInfo | undefined {
    return this.tokenList.find(
      (token: TokenInfo) =>
        token.symbol.toUpperCase() === tokenSymbol.toUpperCase()
    );
  }

  // returns the current block number
  async getCurrentBlockNumber(): Promise<number> {
    return this._provider.getBlockNumber();
  }

  // cancel transaction
  async cancelTxWithGasPrice(
    wallet: Wallet,
    nonce: number,
    gasPrice: number
  ): Promise<Transaction> {
    const tx = {
      from: wallet.address,
      to: wallet.address,
      value: utils.parseEther('0'),
      nonce: nonce,
      gasPrice: (gasPrice * 1e9).toFixed(0),
    };
    const response = await wallet.sendTransaction(tx);
    await this.nonceManager.commitNonce(wallet.address, nonce);
    logger.info(response);

    return response;
  }

<<<<<<< HEAD
  /**
   * Get the base gas fee and the current max priority fee from the EVM
   * node, and add them together.
   */
  async getGasPrice(): Promise<number | null> {
    const feeData: providers.FeeData = await this._provider.getFeeData();
    if (feeData.gasPrice !== null && feeData.maxPriorityFeePerGas !== null) {
      return (
        feeData.gasPrice.add(feeData.maxPriorityFeePerGas).toNumber() * 1e-9
      );
    } else {
      return null;
    }
=======
  async close() {
    await this._nonceManager.close(this._refCountingHandle);
    await this._txStorage.close(this._refCountingHandle);
>>>>>>> a940a2a6
  }
}<|MERGE_RESOLUTION|>--- conflicted
+++ resolved
@@ -351,7 +351,6 @@
     return response;
   }
 
-<<<<<<< HEAD
   /**
    * Get the base gas fee and the current max priority fee from the EVM
    * node, and add them together.
@@ -365,10 +364,10 @@
     } else {
       return null;
     }
-=======
+  }
+
   async close() {
     await this._nonceManager.close(this._refCountingHandle);
     await this._txStorage.close(this._refCountingHandle);
->>>>>>> a940a2a6
   }
 }