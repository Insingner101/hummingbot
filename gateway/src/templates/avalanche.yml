# list the Avalanche networks available to gateway
networks:
  fuji: 
    chainID: 43113
    nodeURL: 'https://speedy-nodes-nyc.moralis.io/{}/avalanche/testnet'
    tokenListType: 'FILE'
    tokenListSource: 'src/chains/avalanche/avalanche_tokens_fuji.json'
<<<<<<< HEAD
    nativeCurrencySymbol: 'AVAX'
    gasPriceRefreshInterval: 60
=======
    nativeCurrencySymbol: 'AVAX'    
>>>>>>> 1aac72a3
  avalanche: 
    chainID: 43114
    nodeURL: 'https://speedy-nodes-nyc.moralis.io/{}/avalanche/mainnet'
    tokenListType: 'URL'
    tokenListSource: 'https://raw.githubusercontent.com/pangolindex/tokenlists/main/pangolin.tokenlist.json'
    nativeCurrencySymbol: 'AVAX'
    gasPriceRefreshInterval: 60

nodeAPIKey: ''
manualGasPrice: 100
gasLimit: 3000000<|MERGE_RESOLUTION|>--- conflicted
+++ resolved
@@ -5,12 +5,8 @@
     nodeURL: 'https://speedy-nodes-nyc.moralis.io/{}/avalanche/testnet'
     tokenListType: 'FILE'
     tokenListSource: 'src/chains/avalanche/avalanche_tokens_fuji.json'
-<<<<<<< HEAD
     nativeCurrencySymbol: 'AVAX'
     gasPriceRefreshInterval: 60
-=======
-    nativeCurrencySymbol: 'AVAX'    
->>>>>>> 1aac72a3
   avalanche: 
     chainID: 43114
     nodeURL: 'https://speedy-nodes-nyc.moralis.io/{}/avalanche/mainnet'
